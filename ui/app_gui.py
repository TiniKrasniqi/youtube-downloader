# -*- coding: utf-8 -*-
import threading
import queue
<<<<<<< HEAD
import io
import urllib.request
from typing import Dict, Optional, Set
=======
from typing import Dict, Optional
>>>>>>> ce929c5d

import customtkinter as ctk
from tkinter import filedialog, messagebox

from core.utils import ensure_ffmpeg_or_die, default_download_dir, human_time, DEFAULT_BITRATE
from core.downloader import YTAudioDownloader, DownloadProgress
from PIL import Image


# Color theme
ctk.set_appearance_mode("dark")
ctk.set_default_color_theme("green")  # or "dark-blue", "green", "blue"

ACCENT = "#00c896"
ROW_BG = "#151515"
ROW_ACTIVE_BG = "#1f2a24"
ROW_ERROR_BG = "#2a1515"

AUDIO_QUALITIES = {
    "128 kbps": "128",
    "192 kbps": "192",
    "256 kbps": "256",
    "320 kbps": "320",
}

VIDEO_QUALITIES = ["480p", "720p", "1080p", "1440p", "2160p (4K)"]


class DownloadRow(ctk.CTkFrame):
    def __init__(self, master, title: str, item_index: Optional[int] = None, item_count: Optional[int] = None):
<<<<<<< HEAD
        super().__init__(master, corner_radius=12, fg_color=ROW_BG)
        self.grid_columnconfigure(1, weight=1)
=======
        super().__init__(master, corner_radius=10, fg_color=ROW_BG)
        self.columnconfigure(1, weight=1)
>>>>>>> ce929c5d

        self._item_index = item_index
        self._item_count = item_count
        self._title = title or "Preparing…"
        self._active = False
<<<<<<< HEAD
        self._thumb_image = None

        self.thumb_label = ctk.CTkLabel(
            self,
            text="♪",
            width=72,
            height=72,
            font=("Segoe UI", 26, "bold"),
            fg_color="#0f0f0f",
            corner_radius=10,
        )
        self.thumb_label.grid(row=0, column=0, rowspan=3, padx=(16, 18), pady=12)

        self.title_label = ctk.CTkLabel(
            self,
            text=self._title,
            anchor="w",
            font=("Segoe UI", 15, "bold"),
            wraplength=460,
        )
        self.title_label.grid(row=0, column=1, pady=(16, 0), sticky="w")

        self.percent_label = ctk.CTkLabel(self, text="0%", anchor="e", font=("Segoe UI", 13))
        self.percent_label.grid(row=0, column=2, padx=(8, 16), pady=(16, 0), sticky="e")

        self.progress_var = ctk.DoubleVar(value=0)
        self.progress_bar = ctk.CTkProgressBar(self, variable=self.progress_var, height=10)
        self.progress_bar.grid(row=1, column=1, columnspan=2, padx=(0, 16), pady=(6, 4), sticky="ew")

        self.status_label = ctk.CTkLabel(
            self,
            text=self._format_meta(),
=======

        index_text = self._format_index()
        self.index_label = ctk.CTkLabel(self, text=index_text, width=60, anchor="w", font=("Segoe UI", 13, "bold"))
        self.index_label.grid(row=0, column=0, padx=(14, 8), pady=(10, 0), sticky="w")

        self.title_label = ctk.CTkLabel(self, text=self._title, anchor="w", font=("Segoe UI", 15, "bold"))
        self.title_label.grid(row=0, column=1, pady=(10, 0), sticky="w")

        self.percent_label = ctk.CTkLabel(self, text="0%", anchor="e", font=("Segoe UI", 13))
        self.percent_label.grid(row=0, column=2, padx=(8, 16), pady=(10, 0), sticky="e")

        self.progress_var = ctk.DoubleVar(value=0)
        self.progress_bar = ctk.CTkProgressBar(self, variable=self.progress_var, height=10)
        self.progress_bar.grid(row=1, column=0, columnspan=3, padx=16, pady=(6, 4), sticky="ew")

        self.status_label = ctk.CTkLabel(
            self,
            text="Waiting…",
>>>>>>> ce929c5d
            anchor="w",
            font=("Segoe UI", 12),
            text_color="#b0b0b0",
        )
<<<<<<< HEAD
        self.status_label.grid(row=2, column=1, columnspan=2, padx=(0, 16), pady=(0, 14), sticky="w")

    # ------------------------------------------------------------
    def _format_meta(self) -> str:
        if self._item_index and self._item_count:
            return f"Track {self._item_index} of {self._item_count}"
        if self._item_index:
            return f"Track {self._item_index}"
        if self._item_count:
            return f"{self._item_count} tracks"
        return "Waiting…"
=======
        self.status_label.grid(row=2, column=0, columnspan=3, padx=16, pady=(0, 12), sticky="w")

    # ------------------------------------------------------------
    def _format_index(self) -> str:
        if self._item_index is None:
            return "•"
        if self._item_count:
            return f"{self._item_index}/{self._item_count}"
        return f"#{self._item_index}"
>>>>>>> ce929c5d

    def update_meta(self, item_index: Optional[int], item_count: Optional[int]):
        if item_index is not None:
            self._item_index = item_index
        if item_count:
            self._item_count = item_count
<<<<<<< HEAD
=======
        self.index_label.configure(text=self._format_index())
>>>>>>> ce929c5d

    def set_title(self, title: str):
        if title and title != self._title:
            self._title = title
            self.title_label.configure(text=title)

<<<<<<< HEAD
    def set_thumbnail(self, image: Optional[ctk.CTkImage]):
        self._thumb_image = image
        if image:
            self.thumb_label.configure(image=image, text="")
        else:
            self.thumb_label.configure(image=None, text="♪")

=======
>>>>>>> ce929c5d
    def set_active(self, active: bool):
        if self._active == active:
            return
        self._active = active
        self.configure(fg_color=ROW_ACTIVE_BG if active else ROW_BG)

    def mark_error(self):
        self.configure(fg_color=ROW_ERROR_BG)
        self.status_label.configure(text_color="#ff9d9d")

    def mark_complete(self, label: str = "Complete"):
        self.progress_var.set(1.0)
        self.percent_label.configure(text="100%")
        self.status_label.configure(text=label, text_color=ACCENT)
        self.set_active(False)

    def update_progress(self, prog: DownloadProgress):
        if prog.item_index is not None or prog.item_count:
            self.update_meta(prog.item_index, prog.item_count)
        if prog.title:
            self.set_title(prog.title)

        if prog.percent is not None:
            clamped = max(0.0, min(100.0, float(prog.percent)))
            self.progress_var.set(clamped / 100.0)
<<<<<<< HEAD
            self.percent_label.configure(text=f"{clamped:.0f}%")

        status_text = self._format_meta()
        text_color = "#b0b0b0"

        if prog.status == "downloading":
            details = []
            if prog.eta:
                details.append(f"ETA {int(prog.eta)}s")
            if prog.speed:
                kb = prog.speed / 1024
                details.append(f"{kb:,.0f} KB/s")
            if details:
                status_text = f"{status_text} • {' • '.join(details)}" if status_text else " • ".join(details)
            elif not status_text:
                status_text = "Downloading…"
=======
            self.percent_label.configure(text=f"{clamped:.1f}%")

        status_text = ""
        text_color = "#b0b0b0"

        if prog.status == "downloading":
            status_parts = []
            if prog.percent:
                status_parts.append(f"{prog.percent:.1f}%")
            if prog.eta:
                status_parts.append(f"ETA {int(prog.eta)}s")
            if prog.speed:
                kb = prog.speed / 1024
                status_parts.append(f"{kb:,.0f} KB/s")
            status_text = " • ".join(status_parts) or "Downloading…"
>>>>>>> ce929c5d
            text_color = "#cfd8dc"

        elif prog.status == "finished":
            if prog.message == "postprocessing":
                status_text = "Converting…"
                text_color = "#cfd8dc"
            elif prog.message == "all_done":
                self.mark_complete("Complete")
                return
            else:
                self.mark_complete("Finished")
                return

        elif prog.status == "stopped":
            status_text = prog.message or "Stopped"
            text_color = "#ffcc80"

        elif prog.status == "error":
            status_text = prog.message or "Error"
            text_color = "#ff9d9d"
            self.mark_error()

<<<<<<< HEAD
        self.status_label.configure(text=status_text or "", text_color=text_color)
=======
        if status_text:
            self.status_label.configure(text=status_text, text_color=text_color)
>>>>>>> ce929c5d


class DownloadList(ctk.CTkScrollableFrame):
    def __init__(self, master, **kwargs):
        super().__init__(master, corner_radius=12, fg_color="#101010", **kwargs)
        self.grid_columnconfigure(0, weight=1)
        self._rows: Dict[str, DownloadRow] = {}
<<<<<<< HEAD
        self._thumb_cache: Dict[str, Optional[ctk.CTkImage]] = {}
        self._thumb_loading: Set[str] = set()
=======
>>>>>>> ce929c5d
        self._empty_label = ctk.CTkLabel(
            self,
            text="No downloads yet. Paste a link to begin.",
            text_color="#6f6f6f",
            font=("Segoe UI", 13),
            anchor="w",
        )
        self._empty_label.grid(row=0, column=0, sticky="w", padx=16, pady=(12, 12))

    def reset(self):
        for row in self._rows.values():
            row.destroy()
        self._rows.clear()
        self._show_placeholder()

    def _show_placeholder(self):
        self._empty_label.grid(row=0, column=0, sticky="w", padx=16, pady=(12, 12))

    def _hide_placeholder(self):
        self._empty_label.grid_forget()

    def _key_for(self, prog: DownloadProgress) -> str:
        if prog.item_index is not None:
            return f"item-{prog.item_index:04d}"
        return "single"

    def _ensure_row(self, prog: DownloadProgress) -> DownloadRow:
        key = self._key_for(prog)
        row = self._rows.get(key)
        if row is None:
            self._hide_placeholder()
            display_index = prog.item_index
            row = DownloadRow(self, prog.title or "Preparing…", display_index, prog.item_count)
            row.grid(row=len(self._rows), column=0, padx=12, pady=8, sticky="ew")
            self._rows[key] = row
        return row

<<<<<<< HEAD
    def _apply_thumbnail(self, row: DownloadRow, url: str):
        if not url:
            return
        if url in self._thumb_cache:
            cached = self._thumb_cache[url]
            if isinstance(cached, ctk.CTkImage):
                row.set_thumbnail(cached)
            return
        if url in self._thumb_loading:
            return

        def finish(image: Optional[ctk.CTkImage]):
            if image:
                self._thumb_cache[url] = image
                if row.winfo_exists():
                    row.set_thumbnail(image)
            else:
                self._thumb_cache[url] = None

        def worker():
            try:
                with urllib.request.urlopen(url, timeout=10) as resp:
                    data = resp.read()
                image = Image.open(io.BytesIO(data)).convert("RGB")
                image.thumbnail((200, 200))
                thumb = ctk.CTkImage(light_image=image, dark_image=image, size=(72, 72))
            except Exception:
                thumb = None
            finally:
                self.after(0, lambda: finish(thumb))
                self.after(0, lambda: self._thumb_loading.discard(url))

        self._thumb_loading.add(url)
        threading.Thread(target=worker, daemon=True).start()

=======
>>>>>>> ce929c5d
    def update_from_progress(self, prog: DownloadProgress):
        if prog.message == "all_done":
            if not self._rows:
                self._show_placeholder()
                return
            for row in self._rows.values():
                row.mark_complete("Complete")
            return

        row = self._ensure_row(prog)
<<<<<<< HEAD
        if prog.thumbnail:
            self._apply_thumbnail(row, prog.thumbnail)
=======
>>>>>>> ce929c5d
        if prog.status == "downloading":
            for key, other_row in self._rows.items():
                other_row.set_active(other_row is row)
            if prog.item_index and prog.item_index > 1:
                prev_key = f"item-{prog.item_index - 1:04d}"
                prev_row = self._rows.get(prev_key)
                if prev_row and prev_row is not row:
                    prev_row.mark_complete("Complete")
        row.update_progress(prog)
        if prog.status in ("error", "stopped"):
            row.set_active(False)

    def mark_all_inactive(self):
        for row in self._rows.values():
            row.set_active(False)




class App(ctk.CTk):
    def __init__(self):
        super().__init__()
        self.title("YouTube → MP3 (192 kbps)")
        self.geometry("880x620")
        self.minsize(780, 540)

        ensure_ffmpeg_or_die(self)

        # Threading
        self.worker = None
        self.stop_event = threading.Event()
        self.log_queue = queue.Queue()
        self.progress_queue = queue.Queue()
<<<<<<< HEAD
=======
        self.activity_history = []
>>>>>>> ce929c5d
        self._current_total_items: Optional[int] = None

        # UI build
        self._build_ui()
        self._clear_activity()

        # Poll queues
        self.after(80, self._drain_log_queue)
        self.after(80, self._drain_progress_queue)

    # ------------------------------------------------------------
    # UI layout
    # ------------------------------------------------------------
    def _build_ui(self):
        # Title
        title = ctk.CTkLabel(self, text="🎧 YouTube Downloader", font=("Segoe UI", 22, "bold"))
        title.pack(pady=(20, 10))

        # URL + Start button row
        url_row = ctk.CTkFrame(self, fg_color="transparent")
        url_row.pack(pady=(10, 8), padx=30, fill="x")

        self.url_entry = ctk.CTkEntry(
            url_row,
            placeholder_text="Paste YouTube URL here...",
            height=40,
            corner_radius=10,
        )
        self.url_entry.pack(side="left", fill="x", expand=True)

        self.start_btn = ctk.CTkButton(
            url_row,
            text="Start",
            width=100,
            height=40,
            corner_radius=10,
            fg_color=ACCENT,
            hover_color="#00e0a0",
            command=self._toggle_download,
        )
        self.start_btn.pack(side="right", padx=(10, 0))

        # Folder input (full width + opens on click)
        self.out_dir_var = ctk.StringVar(value=default_download_dir())
        self.folder_entry = ctk.CTkEntry(
            self,
            textvariable=self.out_dir_var,
            height=40,
            corner_radius=10,
        )
        self.folder_entry.pack(pady=(5, 10), padx=30, fill="x")
        self.folder_entry.bind("<Button-1>", lambda e: self._choose_dir())

        # --- NEW: Format + Quality row ---
        selects_row = ctk.CTkFrame(self, fg_color="transparent")
        selects_row.pack(pady=(2, 6), padx=30, fill="x")

        self.format_var = ctk.StringVar(value="Audio")
        self.quality_var = ctk.StringVar(value="MP3 192 kbps")  # default

        # format_label = ctk.CTkLabel(selects_row, text="Format", font=("Segoe UI", 13))
        # format_label.pack(side="left")

        self.format_menu = ctk.CTkOptionMenu(
            selects_row,
            values=["Audio", "Video"],
            variable=self.format_var,
            corner_radius=10,
            width=140,
            command=self._on_format_change,
        )
        self.format_menu.pack(side="left", padx=(8, 20))

        # quality_label = ctk.CTkLabel(selects_row, text="Quality", font=("Segoe UI", 13))
        # quality_label.pack(side="left")

        self.quality_menu = ctk.CTkOptionMenu(
            selects_row,
            values=list(AUDIO_QUALITIES.keys()),  # these are now "128 kbps", "192 kbps", etc.
            variable=self.quality_var,
            corner_radius=10,
            width=180,
        )
        self.quality_menu.pack(side="left", padx=(8, 0))

        # Progress bar
        self.progress_var = ctk.DoubleVar(value=0)
        self.progress_bar = ctk.CTkProgressBar(self, variable=self.progress_var, width=700, height=12)
        self.progress_bar.pack(pady=(20, 6))
        self.progress_bar.set(0)

        # Progress info
        info_frame = ctk.CTkFrame(self, fg_color="transparent")
        info_frame.pack(pady=(0, 10), fill="x")
        self.percent_label = ctk.CTkLabel(info_frame, text="0%", font=("Segoe UI", 13))
        self.percent_label.pack(side="left", padx=(90, 0))
        self.eta_label = ctk.CTkLabel(info_frame, text="ETA: —", font=("Segoe UI", 13))
        self.eta_label.pack(side="right", padx=(0, 90))

        # Activity + download list
        downloads_card = ctk.CTkFrame(self, fg_color="#111111", corner_radius=14)
        downloads_card.pack(pady=(10, 12), padx=30, fill="both", expand=True)

        header_row = ctk.CTkFrame(downloads_card, fg_color="transparent")
<<<<<<< HEAD
        header_row.pack(fill="x", padx=18, pady=(16, 6))
=======
        header_row.pack(fill="x", padx=18, pady=(16, 8))
>>>>>>> ce929c5d

        self.jobs_title_var = ctk.StringVar(value="Waiting for downloads")
        jobs_title = ctk.CTkLabel(header_row, textvariable=self.jobs_title_var, font=("Segoe UI", 17, "bold"))
        jobs_title.pack(side="left")

<<<<<<< HEAD
        self.header_message_var = ctk.StringVar(value="Ready")
        header_message = ctk.CTkLabel(
            header_row,
            textvariable=self.header_message_var,
            font=("Segoe UI", 12),
            text_color="#9ba0a5",
            anchor="e",
        )
        header_message.pack(side="right")

        header_border = ctk.CTkFrame(downloads_card, fg_color="#1d1d1d", height=1)
        header_border.pack(fill="x", padx=18, pady=(0, 10))
        header_border.pack_propagate(False)
=======
        self.activity_label = ctk.CTkLabel(
            header_row,
            text="Ready",
            font=("Segoe UI", 12),
            text_color="#9ba0a5",
            justify="right",
            anchor="e",
        )
        self.activity_label.pack(side="right")
>>>>>>> ce929c5d

        self.download_list = DownloadList(downloads_card, width=780, height=260)
        self.download_list.pack(fill="both", expand=True, padx=16, pady=(0, 18))

        # Status bar
        self.status_var = ctk.StringVar(value="Ready")
        self.status_label = ctk.CTkLabel(
            self, textvariable=self.status_var,
            text_color="#bdbdbd", font=("Segoe UI", 12)
        )
        self.status_label.pack(pady=(5, 10))




    # ------------------------------------------------------------
    # UI events
    # ------------------------------------------------------------
    def _choose_dir(self):
        chosen = filedialog.askdirectory(initialdir=self.out_dir_var.get() or default_download_dir())
        if chosen:
            self.out_dir_var.set(chosen)

    def _run_download_thread_with_bitrate(self, url, out_dir, bitrate):
        downloader = YTAudioDownloader(self._enqueue_log, self._enqueue_progress, self.stop_event)
        try:
            downloader.download(url, out_dir, bitrate=bitrate)
        finally:
            self.after(0, lambda: self._set_ui_running(False))
            self.after(0, self._update_status_finished)

    def _run_download_thread_video(self, url, out_dir, quality):
        downloader = YTAudioDownloader(self._enqueue_log, self._enqueue_progress, self.stop_event)
        try:
            downloader.download_video(url, out_dir, quality=quality)
        finally:
            self.after(0, lambda: self._set_ui_running(False))
            self.after(0, self._update_status_finished)



    def _on_start(self):
        format_choice = self.format_var.get()
        quality_choice = self.quality_var.get()

        url = (self.url_entry.get() or "").strip()
        out_dir = (self.out_dir_var.get() or "").strip()
        if not url:
            messagebox.showwarning("Missing URL", "Please paste a YouTube URL.")
            return
        if not out_dir:
            messagebox.showwarning("Missing Folder", "Please choose a destination folder.")
            return

        self._set_ui_running(True)
        self._clear_activity()
        self._log(f"[{human_time()}] 🚀 Starting download…")
        self.stop_event.clear()
        self.progress_bar.set(0)
        self.progress_var.set(0)
        self.percent_label.configure(text="0%")
        self.download_list.reset()
        self._current_total_items = None
        self.jobs_title_var.set("Preparing download…")

        if format_choice == "Audio":
            bitrate = AUDIO_QUALITIES.get(quality_choice, DEFAULT_BITRATE)
            self.status_var.set(f"Audio: {quality_choice}")
            self.worker = threading.Thread(
                target=self._run_download_thread_with_bitrate,
                args=(url, out_dir, bitrate),
                daemon=True,
            )
        else:
            self.status_var.set(f"Video: {quality_choice}")
            self.worker = threading.Thread(
                target=self._run_download_thread_video,
                args=(url, out_dir, quality_choice),
                daemon=True,
            )

        self.worker.start()



    def _on_format_change(self, choice: str):
        """Switch quality list based on selected format."""
        if choice == "Audio":
            self.quality_menu.configure(values=list(AUDIO_QUALITIES.keys()))
            if self.quality_var.get() not in AUDIO_QUALITIES:
                self.quality_var.set("192 kbps")
        else:
            self.quality_menu.configure(values=VIDEO_QUALITIES)
            if self.quality_var.get() not in VIDEO_QUALITIES:
                self.quality_var.set("720p")



    def _on_stop(self):
        if self.worker and self.worker.is_alive():
            self.stop_event.set()
            self._log(f"[{human_time()}] ⏳ Stopping… please wait.")
            self.status_var.set("Stopping…")

    def _toggle_download(self):
        # toggles between start and stop modes
        if self.start_btn.cget("text") == "Start":
            self._on_start()
            self.start_btn.configure(text="Stop", fg_color="#ff5656", hover_color="#ff3030")
        else:
            self._on_stop()
            self.start_btn.configure(text="Start", fg_color=ACCENT, hover_color="#00e0a0")


    # ------------------------------------------------------------
    # Thread target
    # ------------------------------------------------------------
    def _run_download_thread(self, url, out_dir):
        downloader = YTAudioDownloader(self._enqueue_log, self._enqueue_progress, self.stop_event)
        try:
            downloader.download(url, out_dir, bitrate=DEFAULT_BITRATE)
        finally:
            self.after(0, lambda: self._set_ui_running(False))
            self.after(0, self._update_status_finished)

    # ------------------------------------------------------------
    # Logging & progress
    # ------------------------------------------------------------
    def _enqueue_log(self, text):
        self.log_queue.put(text)

    def _log(self, text):
        self._add_activity_line(text)

    def _format_log_line(self, text: str) -> str:
        cleaned = text.strip()
        if "] " in cleaned:
            cleaned = cleaned.split("] ", 1)[1]
        if cleaned.lower().startswith("[download] "):
            cleaned = cleaned.split(" ", 1)[1]
        return cleaned

    def _clear_activity(self, message: str = "Ready"):
<<<<<<< HEAD
        self.header_message_var.set(message)
=======
        self.activity_history = []
        self.activity_label.configure(text=message)
>>>>>>> ce929c5d

    def _add_activity_line(self, text: str):
        clean = self._format_log_line(text)
        if not clean:
            return
<<<<<<< HEAD
        self.header_message_var.set(clean)
=======
        self.activity_history.append(clean)
        if len(self.activity_history) > 4:
            self.activity_history = self.activity_history[-4:]
        joined = "\n".join(self.activity_history)
        self.activity_label.configure(text=joined or "Ready")
>>>>>>> ce929c5d

    def _drain_log_queue(self):
        try:
            while True:
                line = self.log_queue.get_nowait()
                self._add_activity_line(line)
        except queue.Empty:
            pass
        finally:
            self.after(80, self._drain_log_queue)

    def _enqueue_progress(self, prog: DownloadProgress):
        self.progress_queue.put(prog)

    def _drain_progress_queue(self):
        try:
            while True:
                prog: DownloadProgress = self.progress_queue.get_nowait()
                self.download_list.update_from_progress(prog)

                if prog.item_count:
                    if self._current_total_items != prog.item_count:
                        self._current_total_items = prog.item_count
                        if prog.item_count > 1:
                            self.jobs_title_var.set(f"Playlist • {prog.item_count} tracks")
                        else:
                            self.jobs_title_var.set("Single track")
                elif self._current_total_items is None and prog.title:
                    self.jobs_title_var.set("Single track")

                if prog.status == "downloading":
                    pct = max(0, min(100, prog.percent or 0))
                    self.progress_var.set(pct / 100)
                    self.percent_label.configure(text=f"{pct:.1f}%")
                    if prog.eta:
                        self.eta_label.configure(text=f"ETA: {int(prog.eta)}s")
                elif prog.status == "finished":
                    if prog.message == "all_done":
                        self.progress_bar.set(1)
                        self.percent_label.configure(text="100%")
                        self.eta_label.configure(text="ETA: —")
                        self.download_list.mark_all_inactive()
                        self.jobs_title_var.set("Completed")
                    elif prog.message == "postprocessing":
                        self.eta_label.configure(text="ETA: —")
                elif prog.status in ("stopped", "error"):
                    if prog.status == "stopped":
                        self.jobs_title_var.set("Stopped")
                        self.download_list.mark_all_inactive()
                    if prog.status == "error":
                        self.jobs_title_var.set("Error during download")
                    self.eta_label.configure(text="ETA: —")
        except queue.Empty:
            pass
        finally:
            self.after(120, self._drain_progress_queue)

    # ------------------------------------------------------------
    # UI state
    # ------------------------------------------------------------
    def _set_ui_running(self, running: bool):
        """Disable inputs while downloading; handled by single toggle button."""
        if running:
            self.url_entry.configure(state="disabled")
            self.folder_entry.configure(state="disabled")
        else:
            self.url_entry.configure(state="normal")
            self.folder_entry.configure(state="normal")
            # Reset Start button appearance if the job finished naturally
            if self.start_btn.cget("text") == "Stop":
                self.start_btn.configure(text="Start", fg_color=ACCENT, hover_color="#00e0a0")


    def _update_status_finished(self):
        """Update footer and restore Start button after job end or stop."""
        if self.stop_event.is_set():
            self.status_var.set("Stopped.") 
        else:
            self.status_var.set("Done.")
        # Always reset button to Start when work completes
        self.start_btn.configure(text="Start", fg_color=ACCENT, hover_color="#00e0a0")
<|MERGE_RESOLUTION|>--- conflicted
+++ resolved
@@ -1,13 +1,7 @@
 # -*- coding: utf-8 -*-
 import threading
 import queue
-<<<<<<< HEAD
-import io
-import urllib.request
-from typing import Dict, Optional, Set
-=======
 from typing import Dict, Optional
->>>>>>> ce929c5d
 
 import customtkinter as ctk
 from tkinter import filedialog, messagebox
@@ -38,52 +32,13 @@
 
 class DownloadRow(ctk.CTkFrame):
     def __init__(self, master, title: str, item_index: Optional[int] = None, item_count: Optional[int] = None):
-<<<<<<< HEAD
-        super().__init__(master, corner_radius=12, fg_color=ROW_BG)
-        self.grid_columnconfigure(1, weight=1)
-=======
         super().__init__(master, corner_radius=10, fg_color=ROW_BG)
         self.columnconfigure(1, weight=1)
->>>>>>> ce929c5d
 
         self._item_index = item_index
         self._item_count = item_count
         self._title = title or "Preparing…"
         self._active = False
-<<<<<<< HEAD
-        self._thumb_image = None
-
-        self.thumb_label = ctk.CTkLabel(
-            self,
-            text="♪",
-            width=72,
-            height=72,
-            font=("Segoe UI", 26, "bold"),
-            fg_color="#0f0f0f",
-            corner_radius=10,
-        )
-        self.thumb_label.grid(row=0, column=0, rowspan=3, padx=(16, 18), pady=12)
-
-        self.title_label = ctk.CTkLabel(
-            self,
-            text=self._title,
-            anchor="w",
-            font=("Segoe UI", 15, "bold"),
-            wraplength=460,
-        )
-        self.title_label.grid(row=0, column=1, pady=(16, 0), sticky="w")
-
-        self.percent_label = ctk.CTkLabel(self, text="0%", anchor="e", font=("Segoe UI", 13))
-        self.percent_label.grid(row=0, column=2, padx=(8, 16), pady=(16, 0), sticky="e")
-
-        self.progress_var = ctk.DoubleVar(value=0)
-        self.progress_bar = ctk.CTkProgressBar(self, variable=self.progress_var, height=10)
-        self.progress_bar.grid(row=1, column=1, columnspan=2, padx=(0, 16), pady=(6, 4), sticky="ew")
-
-        self.status_label = ctk.CTkLabel(
-            self,
-            text=self._format_meta(),
-=======
 
         index_text = self._format_index()
         self.index_label = ctk.CTkLabel(self, text=index_text, width=60, anchor="w", font=("Segoe UI", 13, "bold"))
@@ -102,24 +57,10 @@
         self.status_label = ctk.CTkLabel(
             self,
             text="Waiting…",
->>>>>>> ce929c5d
             anchor="w",
             font=("Segoe UI", 12),
             text_color="#b0b0b0",
         )
-<<<<<<< HEAD
-        self.status_label.grid(row=2, column=1, columnspan=2, padx=(0, 16), pady=(0, 14), sticky="w")
-
-    # ------------------------------------------------------------
-    def _format_meta(self) -> str:
-        if self._item_index and self._item_count:
-            return f"Track {self._item_index} of {self._item_count}"
-        if self._item_index:
-            return f"Track {self._item_index}"
-        if self._item_count:
-            return f"{self._item_count} tracks"
-        return "Waiting…"
-=======
         self.status_label.grid(row=2, column=0, columnspan=3, padx=16, pady=(0, 12), sticky="w")
 
     # ------------------------------------------------------------
@@ -129,33 +70,19 @@
         if self._item_count:
             return f"{self._item_index}/{self._item_count}"
         return f"#{self._item_index}"
->>>>>>> ce929c5d
 
     def update_meta(self, item_index: Optional[int], item_count: Optional[int]):
         if item_index is not None:
             self._item_index = item_index
         if item_count:
             self._item_count = item_count
-<<<<<<< HEAD
-=======
         self.index_label.configure(text=self._format_index())
->>>>>>> ce929c5d
 
     def set_title(self, title: str):
         if title and title != self._title:
             self._title = title
             self.title_label.configure(text=title)
 
-<<<<<<< HEAD
-    def set_thumbnail(self, image: Optional[ctk.CTkImage]):
-        self._thumb_image = image
-        if image:
-            self.thumb_label.configure(image=image, text="")
-        else:
-            self.thumb_label.configure(image=None, text="♪")
-
-=======
->>>>>>> ce929c5d
     def set_active(self, active: bool):
         if self._active == active:
             return
@@ -181,24 +108,6 @@
         if prog.percent is not None:
             clamped = max(0.0, min(100.0, float(prog.percent)))
             self.progress_var.set(clamped / 100.0)
-<<<<<<< HEAD
-            self.percent_label.configure(text=f"{clamped:.0f}%")
-
-        status_text = self._format_meta()
-        text_color = "#b0b0b0"
-
-        if prog.status == "downloading":
-            details = []
-            if prog.eta:
-                details.append(f"ETA {int(prog.eta)}s")
-            if prog.speed:
-                kb = prog.speed / 1024
-                details.append(f"{kb:,.0f} KB/s")
-            if details:
-                status_text = f"{status_text} • {' • '.join(details)}" if status_text else " • ".join(details)
-            elif not status_text:
-                status_text = "Downloading…"
-=======
             self.percent_label.configure(text=f"{clamped:.1f}%")
 
         status_text = ""
@@ -214,7 +123,6 @@
                 kb = prog.speed / 1024
                 status_parts.append(f"{kb:,.0f} KB/s")
             status_text = " • ".join(status_parts) or "Downloading…"
->>>>>>> ce929c5d
             text_color = "#cfd8dc"
 
         elif prog.status == "finished":
@@ -237,12 +145,8 @@
             text_color = "#ff9d9d"
             self.mark_error()
 
-<<<<<<< HEAD
-        self.status_label.configure(text=status_text or "", text_color=text_color)
-=======
         if status_text:
             self.status_label.configure(text=status_text, text_color=text_color)
->>>>>>> ce929c5d
 
 
 class DownloadList(ctk.CTkScrollableFrame):
@@ -250,11 +154,6 @@
         super().__init__(master, corner_radius=12, fg_color="#101010", **kwargs)
         self.grid_columnconfigure(0, weight=1)
         self._rows: Dict[str, DownloadRow] = {}
-<<<<<<< HEAD
-        self._thumb_cache: Dict[str, Optional[ctk.CTkImage]] = {}
-        self._thumb_loading: Set[str] = set()
-=======
->>>>>>> ce929c5d
         self._empty_label = ctk.CTkLabel(
             self,
             text="No downloads yet. Paste a link to begin.",
@@ -292,44 +191,6 @@
             self._rows[key] = row
         return row
 
-<<<<<<< HEAD
-    def _apply_thumbnail(self, row: DownloadRow, url: str):
-        if not url:
-            return
-        if url in self._thumb_cache:
-            cached = self._thumb_cache[url]
-            if isinstance(cached, ctk.CTkImage):
-                row.set_thumbnail(cached)
-            return
-        if url in self._thumb_loading:
-            return
-
-        def finish(image: Optional[ctk.CTkImage]):
-            if image:
-                self._thumb_cache[url] = image
-                if row.winfo_exists():
-                    row.set_thumbnail(image)
-            else:
-                self._thumb_cache[url] = None
-
-        def worker():
-            try:
-                with urllib.request.urlopen(url, timeout=10) as resp:
-                    data = resp.read()
-                image = Image.open(io.BytesIO(data)).convert("RGB")
-                image.thumbnail((200, 200))
-                thumb = ctk.CTkImage(light_image=image, dark_image=image, size=(72, 72))
-            except Exception:
-                thumb = None
-            finally:
-                self.after(0, lambda: finish(thumb))
-                self.after(0, lambda: self._thumb_loading.discard(url))
-
-        self._thumb_loading.add(url)
-        threading.Thread(target=worker, daemon=True).start()
-
-=======
->>>>>>> ce929c5d
     def update_from_progress(self, prog: DownloadProgress):
         if prog.message == "all_done":
             if not self._rows:
@@ -340,11 +201,6 @@
             return
 
         row = self._ensure_row(prog)
-<<<<<<< HEAD
-        if prog.thumbnail:
-            self._apply_thumbnail(row, prog.thumbnail)
-=======
->>>>>>> ce929c5d
         if prog.status == "downloading":
             for key, other_row in self._rows.items():
                 other_row.set_active(other_row is row)
@@ -378,10 +234,7 @@
         self.stop_event = threading.Event()
         self.log_queue = queue.Queue()
         self.progress_queue = queue.Queue()
-<<<<<<< HEAD
-=======
         self.activity_history = []
->>>>>>> ce929c5d
         self._current_total_items: Optional[int] = None
 
         # UI build
@@ -486,31 +339,12 @@
         downloads_card.pack(pady=(10, 12), padx=30, fill="both", expand=True)
 
         header_row = ctk.CTkFrame(downloads_card, fg_color="transparent")
-<<<<<<< HEAD
-        header_row.pack(fill="x", padx=18, pady=(16, 6))
-=======
         header_row.pack(fill="x", padx=18, pady=(16, 8))
->>>>>>> ce929c5d
 
         self.jobs_title_var = ctk.StringVar(value="Waiting for downloads")
         jobs_title = ctk.CTkLabel(header_row, textvariable=self.jobs_title_var, font=("Segoe UI", 17, "bold"))
         jobs_title.pack(side="left")
 
-<<<<<<< HEAD
-        self.header_message_var = ctk.StringVar(value="Ready")
-        header_message = ctk.CTkLabel(
-            header_row,
-            textvariable=self.header_message_var,
-            font=("Segoe UI", 12),
-            text_color="#9ba0a5",
-            anchor="e",
-        )
-        header_message.pack(side="right")
-
-        header_border = ctk.CTkFrame(downloads_card, fg_color="#1d1d1d", height=1)
-        header_border.pack(fill="x", padx=18, pady=(0, 10))
-        header_border.pack_propagate(False)
-=======
         self.activity_label = ctk.CTkLabel(
             header_row,
             text="Ready",
@@ -520,7 +354,6 @@
             anchor="e",
         )
         self.activity_label.pack(side="right")
->>>>>>> ce929c5d
 
         self.download_list = DownloadList(downloads_card, width=780, height=260)
         self.download_list.pack(fill="both", expand=True, padx=16, pady=(0, 18))
@@ -664,26 +497,18 @@
         return cleaned
 
     def _clear_activity(self, message: str = "Ready"):
-<<<<<<< HEAD
-        self.header_message_var.set(message)
-=======
         self.activity_history = []
         self.activity_label.configure(text=message)
->>>>>>> ce929c5d
 
     def _add_activity_line(self, text: str):
         clean = self._format_log_line(text)
         if not clean:
             return
-<<<<<<< HEAD
-        self.header_message_var.set(clean)
-=======
         self.activity_history.append(clean)
         if len(self.activity_history) > 4:
             self.activity_history = self.activity_history[-4:]
         joined = "\n".join(self.activity_history)
         self.activity_label.configure(text=joined or "Ready")
->>>>>>> ce929c5d
 
     def _drain_log_queue(self):
         try:
