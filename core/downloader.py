
# -*- coding: utf-8 -*-
from dataclasses import dataclass
from typing import Callable, Optional
import os
import threading

import yt_dlp
from yt_dlp.utils import DownloadError, DownloadCancelled

from .utils import human_time, DEFAULT_BITRATE, is_likely_playlist_url


@dataclass
class DownloadProgress:
    status: str = ""         # 'downloading', 'finished', 'error', 'stopped'
    percent: float = 0.0
    downloaded: int = 0
    total: int = 0
    speed: float = 0.0       # bytes/sec
    eta: Optional[int] = None
    message: str = ""
    title: str = ""
    item_index: Optional[int] = None
    item_count: Optional[int] = None
<<<<<<< HEAD
    thumbnail: str = ""
=======
>>>>>>> ce929c5d


class YTDLogger:
    """Forward yt-dlp log lines to UI."""
    def __init__(self, emit_cb: Callable[[str], None]):
        self.emit = emit_cb

    def debug(self, msg):
        m = str(msg)
        if m.strip():
            self.emit(f"[{human_time()}] {m}")

    def warning(self, msg):
        self.emit(f"[{human_time()}] ⚠️ {msg}")

    def error(self, msg):
        self.emit(f"[{human_time()}] ❌ {msg}")


class YTAudioDownloader:
    def __init__(self, log_cb: Callable[[str], None], progress_cb: Callable[[DownloadProgress], None], stop_event: threading.Event):
        self.log = log_cb
        self.progress = progress_cb
        self.stop_event = stop_event
        self._last_title: str = ""
        self._last_item_index: Optional[int] = None
        self._last_item_count: Optional[int] = None
<<<<<<< HEAD
        self._last_thumbnail: str = ""

    def _extract_thumbnail(self, info: dict) -> str:
        thumb = info.get("thumbnail")
        if not thumb:
            thumbs = info.get("thumbnails")
            if isinstance(thumbs, list) and thumbs:
                thumb = thumbs[-1].get("url") or thumbs[0].get("url")
        return thumb or ""
=======
>>>>>>> ce929c5d

    def _progress_hook(self, d):
        if self.stop_event.is_set():
            raise DownloadCancelled("User requested stop.")

        status = d.get("status")
        info = d.get("info_dict") or {}
        title = info.get("track") or info.get("title") or info.get("alt_title") or info.get("id") or ""
        playlist_index = info.get("playlist_index")
        playlist_count = (
            info.get("playlist_count")
            or info.get("n_entries")
            or d.get("playlist_count")
            or d.get("n_entries")
        )

<<<<<<< HEAD
        thumbnail_url = self._extract_thumbnail(info)

=======
>>>>>>> ce929c5d
        if status == "downloading":
            speed = d.get("speed") or 0.0
            eta = d.get("eta")
            total = d.get("total_bytes") or d.get("total_bytes_estimate") or 0
            downloaded = d.get("downloaded_bytes") or 0
            pct = (downloaded / total * 100.0) if total else 0.0

            progress = DownloadProgress(
                status="downloading",
                percent=pct,
                downloaded=int(downloaded),
                total=int(total),
                speed=float(speed),
                eta=eta,
                message="downloading",
                title=title,
                item_index=int(playlist_index) if playlist_index is not None else None,
                item_count=int(playlist_count) if playlist_count else None,
<<<<<<< HEAD
                thumbnail=thumbnail_url,
=======
>>>>>>> ce929c5d
            )
            self._last_title = progress.title
            self._last_item_index = progress.item_index
            self._last_item_count = progress.item_count
<<<<<<< HEAD
            self._last_thumbnail = progress.thumbnail
=======
>>>>>>> ce929c5d
            self.progress(progress)

        elif status == "finished":
            self.log(f"[{human_time()}] ✅ Downloaded; converting…")
            progress = DownloadProgress(
                status="finished",
                message="postprocessing",
                percent=100.0,
                title=title,
                item_index=int(playlist_index) if playlist_index is not None else None,
                item_count=int(playlist_count) if playlist_count else None,
<<<<<<< HEAD
                thumbnail=thumbnail_url,
=======
>>>>>>> ce929c5d
            )
            self._last_title = progress.title
            self._last_item_index = progress.item_index
            self._last_item_count = progress.item_count
<<<<<<< HEAD
            self._last_thumbnail = progress.thumbnail or self._last_thumbnail
=======
>>>>>>> ce929c5d
            self.progress(progress)

    def _build_outtmpl(self, url: str, out_dir: str) -> str:
        # Auto-select template based on URL heuristics (no UI toggle needed)
        if is_likely_playlist_url(url):
            # Put items in a playlist folder; fall back to playlist_id if title missing
            return os.path.join(out_dir, "%(playlist_title,playlist_id)s", "%(playlist_index)03d - %(title)s.%(ext)s")
        else:
            # Single: flat filename in chosen folder
            return os.path.join(out_dir, "%(title)s.%(ext)s")

    def build_opts(self, url: str, out_dir: str, bitrate: str = DEFAULT_BITRATE):
        outtmpl = self._build_outtmpl(url, out_dir)
        return {
            "outtmpl": outtmpl,
            "format": "bestaudio/best",
            "postprocessors": [
                {"key": "FFmpegExtractAudio", "preferredcodec": "mp3", "preferredquality": bitrate},
                {"key": "FFmpegMetadata"},
                {"key": "EmbedThumbnail"},
            ],
            "writethumbnail": True,
            "embedthumbnail": True,
            "addmetadata": True,
            "ignoreerrors": True,
            "retries": 10,
            "continuedl": True,
            "noprogress": True,
            "concurrent_fragment_downloads": 4,
            "windowsfilenames": True,
            "restrictfilenames": False,
            "logger": YTDLogger(self.log),
            "progress_hooks": [self._progress_hook],
        }

    def download(self, url: str, out_dir: str, bitrate: str = DEFAULT_BITRATE):
        opts = self.build_opts(url, out_dir, bitrate)
        mode = "Auto"
        self.log(f"[{human_time()}] ▶ Starting ({mode}) → MP3 {bitrate} kbps")
        self.log(f"[{human_time()}] 📁 Output: {out_dir}")

        try:
            with yt_dlp.YoutubeDL(opts) as ydl:
                ydl.download([url])
            if not self.stop_event.is_set():
                self.log(f"[{human_time()}] 🎵 Finished successfully.")
                self.progress(DownloadProgress(
                    status="finished",
                    message="all_done",
                    percent=100.0,
                    title=self._last_title,
                    item_index=self._last_item_index,
                    item_count=self._last_item_count,
<<<<<<< HEAD
                    thumbnail=self._last_thumbnail,
=======
>>>>>>> ce929c5d
                ))

        except DownloadCancelled as e:
            self.log(f"[{human_time()}] ⏹ Stopped: {e}")
            self.progress(DownloadProgress(status="stopped", message=str(e)))

        except DownloadError as e:
            self.log(f"[{human_time()}] ❌ Download error: {e}")
            self.progress(DownloadProgress(status="error", message=str(e)))

        except Exception as e:
            self.log(f"[{human_time()}] 💥 Unexpected error: {e}")
            self.progress(DownloadProgress(status="error", message=str(e)))

    def download_video(self, url: str, out_dir: str, quality: str = "720p"):
        opts = self.build_video_opts(url, out_dir, quality)
        self.log(f"[{human_time()}] ▶ Starting (Video) → MP4 {quality}")
        self.log(f"[{human_time()}] 📁 Output: {out_dir}")

        try:
            with yt_dlp.YoutubeDL(opts) as ydl:
                ydl.download([url])
            if not self.stop_event.is_set():
                self.log(f"[{human_time()}] 🎥 Finished successfully.")
                self.progress(DownloadProgress(
                    status="finished",
                    message="all_done",
                    percent=100.0,
                    title=self._last_title,
                    item_index=self._last_item_index,
                    item_count=self._last_item_count,
<<<<<<< HEAD
                    thumbnail=self._last_thumbnail,
=======
>>>>>>> ce929c5d
                ))
        except DownloadCancelled as e:
            self.log(f"[{human_time()}] ⏹ Stopped: {e}")
            self.progress(DownloadProgress(status="stopped", message=str(e)))
        except Exception as e:
            self.log(f"[{human_time()}] 💥 Video error: {e}")
            self.progress(DownloadProgress(status="error", message=str(e)))


    def build_video_opts(self, url: str, out_dir: str, quality: str = "720p"):
        """Build yt-dlp options for video downloads."""
        outtmpl = self._build_outtmpl(url, out_dir)
        # map quality text to resolution cap
        # map quality text to resolution cap
        height_map = {
            "480p": "480",
            "720p": "720",
            "1080p": "1080",
            "1440p": "1440",
            "2160p": "2160",
            "2160p (4K)": "2160",
        }
        height = height_map.get(quality, "720")

        ydl_opts = {
            "outtmpl": outtmpl,
            "format": f"bestvideo[height<={height}]+bestaudio/best",
            "merge_output_format": "mp4",
            "ignoreerrors": True,
            "retries": 10,
            "continuedl": True,
            "noprogress": True,
            "logger": YTDLogger(self.log),
            "progress_hooks": [self._progress_hook],
            "concurrent_fragment_downloads": 4,
            "windowsfilenames": True,
        }
        return ydl_opts
<|MERGE_RESOLUTION|>--- conflicted
+++ resolved
@@ -23,10 +23,6 @@
     title: str = ""
     item_index: Optional[int] = None
     item_count: Optional[int] = None
-<<<<<<< HEAD
-    thumbnail: str = ""
-=======
->>>>>>> ce929c5d
 
 
 class YTDLogger:
@@ -54,18 +50,6 @@
         self._last_title: str = ""
         self._last_item_index: Optional[int] = None
         self._last_item_count: Optional[int] = None
-<<<<<<< HEAD
-        self._last_thumbnail: str = ""
-
-    def _extract_thumbnail(self, info: dict) -> str:
-        thumb = info.get("thumbnail")
-        if not thumb:
-            thumbs = info.get("thumbnails")
-            if isinstance(thumbs, list) and thumbs:
-                thumb = thumbs[-1].get("url") or thumbs[0].get("url")
-        return thumb or ""
-=======
->>>>>>> ce929c5d
 
     def _progress_hook(self, d):
         if self.stop_event.is_set():
@@ -82,11 +66,6 @@
             or d.get("n_entries")
         )
 
-<<<<<<< HEAD
-        thumbnail_url = self._extract_thumbnail(info)
-
-=======
->>>>>>> ce929c5d
         if status == "downloading":
             speed = d.get("speed") or 0.0
             eta = d.get("eta")
@@ -105,18 +84,10 @@
                 title=title,
                 item_index=int(playlist_index) if playlist_index is not None else None,
                 item_count=int(playlist_count) if playlist_count else None,
-<<<<<<< HEAD
-                thumbnail=thumbnail_url,
-=======
->>>>>>> ce929c5d
             )
             self._last_title = progress.title
             self._last_item_index = progress.item_index
             self._last_item_count = progress.item_count
-<<<<<<< HEAD
-            self._last_thumbnail = progress.thumbnail
-=======
->>>>>>> ce929c5d
             self.progress(progress)
 
         elif status == "finished":
@@ -128,18 +99,10 @@
                 title=title,
                 item_index=int(playlist_index) if playlist_index is not None else None,
                 item_count=int(playlist_count) if playlist_count else None,
-<<<<<<< HEAD
-                thumbnail=thumbnail_url,
-=======
->>>>>>> ce929c5d
             )
             self._last_title = progress.title
             self._last_item_index = progress.item_index
             self._last_item_count = progress.item_count
-<<<<<<< HEAD
-            self._last_thumbnail = progress.thumbnail or self._last_thumbnail
-=======
->>>>>>> ce929c5d
             self.progress(progress)
 
     def _build_outtmpl(self, url: str, out_dir: str) -> str:
@@ -193,10 +156,6 @@
                     title=self._last_title,
                     item_index=self._last_item_index,
                     item_count=self._last_item_count,
-<<<<<<< HEAD
-                    thumbnail=self._last_thumbnail,
-=======
->>>>>>> ce929c5d
                 ))
 
         except DownloadCancelled as e:
@@ -228,10 +187,6 @@
                     title=self._last_title,
                     item_index=self._last_item_index,
                     item_count=self._last_item_count,
-<<<<<<< HEAD
-                    thumbnail=self._last_thumbnail,
-=======
->>>>>>> ce929c5d
                 ))
         except DownloadCancelled as e:
             self.log(f"[{human_time()}] ⏹ Stopped: {e}")
